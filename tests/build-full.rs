use rustsbi::RustSBI;
use sbi_spec::{
    binary::{HartMask, Physical, SbiRet, SharedPtr},
    nacl::shmem_size::NATIVE,
};

#[derive(RustSBI)]
struct FullyImplemented {
    console: DummyConsole,
    cppc: DummyCppc,
    hsm: DummyHsm,
    ipi: DummyIpi,
    nacl: DummyNacl,
    pmu: DummyPmu,
    reset: DummyReset,
    fence: DummyFence,
    sta: DummySta,
    susp: DummySusp,
    timer: DummyTimer,
    info: DummyEnvInfo,
}

#[derive(RustSBI)]
struct AlternateName {
    dbcn: DummyConsole,
    cppc: DummyCppc,
    hsm: DummyHsm,
    ipi: DummyIpi,
    nacl: DummyNacl,
    pmu: DummyPmu,
    srst: DummyReset,
    rfnc: DummyFence,
    sta: DummySta,
    susp: DummySusp,
    time: DummyTimer,
    info: DummyEnvInfo,
}

#[derive(RustSBI)]
struct TupleStruct(
    #[rustsbi(dbcn)] DummyConsole,
    #[rustsbi(cppc)] DummyCppc,
    #[rustsbi(hsm)] DummyHsm,
    #[rustsbi(ipi)] DummyIpi,
    #[rustsbi(nacl)] DummyNacl,
    #[rustsbi(pmu)] DummyPmu,
    #[rustsbi(srst)] DummyReset,
    #[rustsbi(rfnc)] DummyFence,
    #[rustsbi(sta)] DummySta,
    #[rustsbi(susp)] DummySusp,
    #[rustsbi(time)] DummyTimer,
    #[rustsbi(info)] DummyEnvInfo,
);

#[cfg(feature = "machine")]
#[derive(RustSBI)]
struct UnitStruct;

#[test]
fn rustsbi_impl_id() {
    let sbi = FullyImplemented {
        console: DummyConsole,
        cppc: DummyCppc,
        hsm: DummyHsm,
        ipi: DummyIpi,
        nacl: DummyNacl,
        pmu: DummyPmu,
        reset: DummyReset,
        fence: DummyFence,
        sta: DummySta,
        susp: DummySusp,
        timer: DummyTimer,
        info: DummyEnvInfo,
    };
    assert_eq!(sbi.handle_ecall(0x10, 0x0, [0; 6]).value, 0x02000000);
    assert_eq!(sbi.handle_ecall(0x10, 0x1, [0; 6]).value, 4);
<<<<<<< HEAD
    assert_eq!(sbi.handle_ecall(0x4442434e, 0, [0; 6]), SbiRet::success(1));
    assert_eq!(sbi.handle_ecall(0x4442434e, 1, [0; 6]), SbiRet::success(2));
    assert_eq!(sbi.handle_ecall(0x4442434e, 2, [0; 6]), SbiRet::success(3));
    assert_eq!(sbi.handle_ecall(0x43505043, 0, [0; 6]), SbiRet::success(4));
    assert_eq!(sbi.handle_ecall(0x43505043, 1, [0; 6]), SbiRet::success(5));
    assert_eq!(sbi.handle_ecall(0x43505043, 2, [0; 6]), SbiRet::success(6));
    assert_eq!(sbi.handle_ecall(0x43505043, 3, [0; 6]), SbiRet::success(7));
    assert_eq!(sbi.handle_ecall(0x48534d, 0, [0; 6]), SbiRet::success(8));
    assert_eq!(sbi.handle_ecall(0x48534d, 1, [0; 6]), SbiRet::success(9));
    assert_eq!(sbi.handle_ecall(0x48534d, 2, [0; 6]), SbiRet::success(10));
    assert_eq!(sbi.handle_ecall(0x48534d, 3, [0; 6]), SbiRet::success(11));
    assert_eq!(sbi.handle_ecall(0x735049, 0, [0; 6]), SbiRet::success(12));
=======
    assert_eq!(sbi.handle_ecall(0x10, 0x3, [0x10, 0, 0, 0, 0, 0]).value, 1);
    assert_eq!(sbi.handle_ecall(0x10, 0x3, [0x54494d45, 0, 0, 0, 0, 0]).value, 1);
    assert_eq!(sbi.handle_ecall(0x10, 0x3, [0x735049, 0, 0, 0, 0, 0]).value, 1);
    assert_eq!(sbi.handle_ecall(0x10, 0x3, [0x52464e43, 0, 0, 0, 0, 0]).value, 1);
    assert_eq!(sbi.handle_ecall(0x10, 0x3, [0x48534d, 0, 0, 0, 0, 0]).value, 1);
    assert_eq!(sbi.handle_ecall(0x10, 0x3, [0x53525354, 0, 0, 0, 0, 0]).value, 1);
    assert_eq!(sbi.handle_ecall(0x10, 0x3, [0x504d55, 0, 0, 0, 0, 0]).value, 1);
    assert_eq!(sbi.handle_ecall(0x10, 0x3, [0x4442434e, 0, 0, 0, 0, 0]).value, 1);
    assert_eq!(sbi.handle_ecall(0x10, 0x3, [0x53555350, 0, 0, 0, 0, 0]).value, 1);
    assert_eq!(sbi.handle_ecall(0x10, 0x3, [0x4e41434c, 0, 0, 0, 0, 0]).value, 1);
    assert_eq!(sbi.handle_ecall(0x10, 0x3, [0x535441, 0, 0, 0, 0, 0]).value, 1);
    assert_eq!(sbi.handle_ecall(0x4442434e, 0, [0; 6]), SbiRet::success(1));
    assert_eq!(sbi.handle_ecall(0x4442434e, 1, [0; 6]), SbiRet::success(2));
>>>>>>> 63c91ce9

    let sbi = AlternateName {
        dbcn: DummyConsole,
        cppc: DummyCppc,
        hsm: DummyHsm,
        ipi: DummyIpi,
        nacl: DummyNacl,
        pmu: DummyPmu,
        srst: DummyReset,
        rfnc: DummyFence,
        sta: DummySta,
        susp: DummySusp,
        time: DummyTimer,
        info: DummyEnvInfo,
    };
    assert_eq!(sbi.handle_ecall(0x10, 0x1, [0; 6]).value, 4);
    let sbi = TupleStruct(
        DummyConsole,
        DummyCppc,
        DummyHsm,
        DummyIpi,
        DummyNacl,
        DummyPmu,
        DummyReset,
        DummyFence,
        DummySta,
        DummySusp,
        DummyTimer,
        DummyEnvInfo,
    );
    assert_eq!(sbi.handle_ecall(0x10, 0x1, [0; 6]).value, 4);
}

#[cfg(feature = "machine")]
#[test]
fn unit_struct() {
    let sbi = UnitStruct;
    assert_eq!(sbi.handle_ecall(0x10, 0x1, [0; 6]).value, 4);
}

#[test]
fn extension_impl() {
    let sbi = FullyImplemented {
        console: DummyConsole,
        cppc: DummyCppc,
        hsm: DummyHsm,
        ipi: DummyIpi,
        nacl: DummyNacl,
        pmu: DummyPmu,
        reset: DummyReset,
        fence: DummyFence,
        sta: DummySta,
        susp: DummySusp,
        timer: DummyTimer,
        info: DummyEnvInfo,
    };
    assert_eq!(
        sbi.handle_ecall(0x4442434E, 0x0, [0; 6]).error,
        -1isize as _
    );
}

struct DummyConsole;

impl rustsbi::Console for DummyConsole {
    fn write(&self, _: Physical<&[u8]>) -> SbiRet {
<<<<<<< HEAD
        // special return value for test cases
=======
>>>>>>> 63c91ce9
        SbiRet::success(1)
    }

    fn read(&self, _: Physical<&mut [u8]>) -> SbiRet {
        SbiRet::success(2)
    }

    fn write_byte(&self, _: u8) -> SbiRet {
        SbiRet::success(3)
    }
}

struct DummyCppc;

impl rustsbi::Cppc for DummyCppc {
    fn probe(&self, _: u32) -> SbiRet {
        SbiRet::success(4)
    }

    fn read(&self, _: u32) -> SbiRet {
        SbiRet::success(5)
    }

    fn read_hi(&self, _: u32) -> SbiRet {
        SbiRet::success(6)
    }

    fn write(&self, _: u32, _: u64) -> SbiRet {
        SbiRet::success(7)
    }
}

struct DummyHsm;

impl rustsbi::Hsm for DummyHsm {
    fn hart_start(&self, _: usize, _: usize, _: usize) -> SbiRet {
        SbiRet::success(8)
    }

    fn hart_stop(&self) -> SbiRet {
        SbiRet::success(9)
    }

    fn hart_get_status(&self, _: usize) -> SbiRet {
        SbiRet::success(10)
    }

    fn hart_suspend(&self, _: u32, _: usize, _: usize) -> SbiRet {
        SbiRet::success(11)
    }
}

struct DummyIpi;

impl rustsbi::Ipi for DummyIpi {
    fn send_ipi(&self, _: HartMask) -> SbiRet {
        SbiRet::success(12)
    }
}

struct DummyNacl;

impl rustsbi::Nacl for DummyNacl {
    fn probe_feature(&self, _: u32) -> SbiRet {
        unimplemented!()
    }
    fn set_shmem(&self, _: SharedPtr<[u8; NATIVE]>, _: usize) -> SbiRet {
        unimplemented!()
    }

    fn sync_csr(&self, _: usize) -> SbiRet {
        unimplemented!()
    }

    fn sync_hfence(&self, _: usize) -> SbiRet {
        unimplemented!()
    }

    fn sync_sret(&self) -> SbiRet {
        unimplemented!()
    }
}

struct DummyPmu;

impl rustsbi::Pmu for DummyPmu {
    fn num_counters(&self) -> usize {
        unimplemented!()
    }

    fn counter_get_info(&self, _: usize) -> SbiRet {
        unimplemented!()
    }

    fn counter_config_matching(&self, _: usize, _: usize, _: usize, _: usize, _: u64) -> SbiRet {
        unimplemented!()
    }

    fn counter_start(&self, _: usize, _: usize, _: usize, _: u64) -> SbiRet {
        unimplemented!()
    }

    fn counter_stop(&self, _: usize, _: usize, _: usize) -> SbiRet {
        unimplemented!()
    }

    fn counter_fw_read(&self, _: usize) -> SbiRet {
        unimplemented!()
    }

    fn counter_fw_read_hi(&self, _: usize) -> SbiRet {
        unimplemented!()
    }
}

struct DummyReset;

impl rustsbi::Reset for DummyReset {
    fn system_reset(&self, _: u32, _: u32) -> SbiRet {
        unimplemented!()
    }
}

struct DummyFence;

impl rustsbi::Fence for DummyFence {
    fn remote_fence_i(&self, _: HartMask) -> SbiRet {
        unimplemented!()
    }

    fn remote_sfence_vma(&self, _: HartMask, _: usize, _: usize) -> SbiRet {
        unimplemented!()
    }

    fn remote_sfence_vma_asid(&self, _: HartMask, _: usize, _: usize, _: usize) -> SbiRet {
        unimplemented!()
    }

    fn remote_hfence_gvma_vmid(&self, _: HartMask, _: usize, _: usize, _: usize) -> SbiRet {
        unimplemented!()
    }

    fn remote_hfence_gvma(&self, _: HartMask, _: usize, _: usize) -> SbiRet {
        unimplemented!()
    }

    fn remote_hfence_vvma_asid(&self, _: HartMask, _: usize, _: usize, _: usize) -> SbiRet {
        unimplemented!()
    }

    fn remote_hfence_vvma(&self, _: HartMask, _: usize, _: usize) -> SbiRet {
        unimplemented!()
    }
}

struct DummySta;

impl rustsbi::Sta for DummySta {
    fn set_shmem(&self, _: SharedPtr<[u8; 64]>, _: usize) -> SbiRet {
        unimplemented!()
    }
}

struct DummySusp;

impl rustsbi::Susp for DummySusp {
    fn system_suspend(&self, _: u32, _: usize, _: usize) -> SbiRet {
        unimplemented!()
    }
}

struct DummyTimer;

impl rustsbi::Timer for DummyTimer {
    fn set_timer(&self, _: u64) {
        unimplemented!()
    }
}

struct DummyEnvInfo;

impl rustsbi::EnvInfo for DummyEnvInfo {
    fn mvendorid(&self) -> usize {
        unimplemented!()
    }

    fn marchid(&self) -> usize {
        unimplemented!()
    }

    fn mimpid(&self) -> usize {
        unimplemented!()
    }
}<|MERGE_RESOLUTION|>--- conflicted
+++ resolved
@@ -74,20 +74,6 @@
     };
     assert_eq!(sbi.handle_ecall(0x10, 0x0, [0; 6]).value, 0x02000000);
     assert_eq!(sbi.handle_ecall(0x10, 0x1, [0; 6]).value, 4);
-<<<<<<< HEAD
-    assert_eq!(sbi.handle_ecall(0x4442434e, 0, [0; 6]), SbiRet::success(1));
-    assert_eq!(sbi.handle_ecall(0x4442434e, 1, [0; 6]), SbiRet::success(2));
-    assert_eq!(sbi.handle_ecall(0x4442434e, 2, [0; 6]), SbiRet::success(3));
-    assert_eq!(sbi.handle_ecall(0x43505043, 0, [0; 6]), SbiRet::success(4));
-    assert_eq!(sbi.handle_ecall(0x43505043, 1, [0; 6]), SbiRet::success(5));
-    assert_eq!(sbi.handle_ecall(0x43505043, 2, [0; 6]), SbiRet::success(6));
-    assert_eq!(sbi.handle_ecall(0x43505043, 3, [0; 6]), SbiRet::success(7));
-    assert_eq!(sbi.handle_ecall(0x48534d, 0, [0; 6]), SbiRet::success(8));
-    assert_eq!(sbi.handle_ecall(0x48534d, 1, [0; 6]), SbiRet::success(9));
-    assert_eq!(sbi.handle_ecall(0x48534d, 2, [0; 6]), SbiRet::success(10));
-    assert_eq!(sbi.handle_ecall(0x48534d, 3, [0; 6]), SbiRet::success(11));
-    assert_eq!(sbi.handle_ecall(0x735049, 0, [0; 6]), SbiRet::success(12));
-=======
     assert_eq!(sbi.handle_ecall(0x10, 0x3, [0x10, 0, 0, 0, 0, 0]).value, 1);
     assert_eq!(sbi.handle_ecall(0x10, 0x3, [0x54494d45, 0, 0, 0, 0, 0]).value, 1);
     assert_eq!(sbi.handle_ecall(0x10, 0x3, [0x735049, 0, 0, 0, 0, 0]).value, 1);
@@ -101,7 +87,16 @@
     assert_eq!(sbi.handle_ecall(0x10, 0x3, [0x535441, 0, 0, 0, 0, 0]).value, 1);
     assert_eq!(sbi.handle_ecall(0x4442434e, 0, [0; 6]), SbiRet::success(1));
     assert_eq!(sbi.handle_ecall(0x4442434e, 1, [0; 6]), SbiRet::success(2));
->>>>>>> 63c91ce9
+    assert_eq!(sbi.handle_ecall(0x4442434e, 2, [0; 6]), SbiRet::success(3));
+    assert_eq!(sbi.handle_ecall(0x43505043, 0, [0; 6]), SbiRet::success(4));
+    assert_eq!(sbi.handle_ecall(0x43505043, 1, [0; 6]), SbiRet::success(5));
+    assert_eq!(sbi.handle_ecall(0x43505043, 2, [0; 6]), SbiRet::success(6));
+    assert_eq!(sbi.handle_ecall(0x43505043, 3, [0; 6]), SbiRet::success(7));
+    assert_eq!(sbi.handle_ecall(0x48534d, 0, [0; 6]), SbiRet::success(8));
+    assert_eq!(sbi.handle_ecall(0x48534d, 1, [0; 6]), SbiRet::success(9));
+    assert_eq!(sbi.handle_ecall(0x48534d, 2, [0; 6]), SbiRet::success(10));
+    assert_eq!(sbi.handle_ecall(0x48534d, 3, [0; 6]), SbiRet::success(11));
+    assert_eq!(sbi.handle_ecall(0x735049, 0, [0; 6]), SbiRet::success(12));
 
     let sbi = AlternateName {
         dbcn: DummyConsole,
@@ -168,10 +163,6 @@
 
 impl rustsbi::Console for DummyConsole {
     fn write(&self, _: Physical<&[u8]>) -> SbiRet {
-<<<<<<< HEAD
-        // special return value for test cases
-=======
->>>>>>> 63c91ce9
         SbiRet::success(1)
     }
 
