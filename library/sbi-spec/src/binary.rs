--- conflicted
+++ resolved
@@ -1,1942 +1,5 @@
 //! Chapter 3. Binary Encoding.
 
-<<<<<<< HEAD
-use core::marker::PhantomData;
-
-/// SBI functions return type.
-///
-/// > SBI functions must return a pair of values in a0 and a1,
-/// > with a0 returning an error code.
-/// > This is analogous to returning the C structure `SbiRet`.
-///
-/// Note: if this structure is used in function return on conventional
-/// Rust code, it would not require pinning memory representation as
-/// extern C. The `repr(C)` is set in case that some users want to use
-/// this structure in FFI code.
-#[derive(Clone, Copy, PartialEq, Eq)]
-#[repr(C)]
-pub struct SbiRet<T = usize> {
-    /// Error number.
-    pub error: T,
-    /// Result value.
-    pub value: T,
-}
-
-/// SBI success state return value.
-#[doc(alias = "SBI_SUCCESS")]
-pub const RET_SUCCESS: usize = <usize as SbiRegister>::RET_SUCCESS;
-/// Error for SBI call failed for unknown reasons.
-#[doc(alias = "SBI_ERR_FAILED")]
-pub const RET_ERR_FAILED: usize = <usize as SbiRegister>::RET_ERR_FAILED;
-/// Error for target operation not supported.
-#[doc(alias = "SBI_ERR_NOT_SUPPORTED")]
-pub const RET_ERR_NOT_SUPPORTED: usize = <usize as SbiRegister>::RET_ERR_NOT_SUPPORTED;
-/// Error for invalid parameter.
-#[doc(alias = "SBI_ERR_INVALID_PARAM")]
-pub const RET_ERR_INVALID_PARAM: usize = <usize as SbiRegister>::RET_ERR_INVALID_PARAM;
-/// Error for denied.
-#[doc(alias = "SBI_ERR_DENIED")]
-pub const RET_ERR_DENIED: usize = <usize as SbiRegister>::RET_ERR_DENIED;
-/// Error for invalid address.
-#[doc(alias = "SBI_ERR_INVALID_ADDRESS")]
-pub const RET_ERR_INVALID_ADDRESS: usize = <usize as SbiRegister>::RET_ERR_INVALID_ADDRESS;
-/// Error for resource already available.
-#[doc(alias = "SBI_ERR_ALREADY_AVAILABLE")]
-pub const RET_ERR_ALREADY_AVAILABLE: usize = <usize as SbiRegister>::RET_ERR_ALREADY_AVAILABLE;
-/// Error for resource already started.
-#[doc(alias = "SBI_ERR_ALREADY_STARTED")]
-pub const RET_ERR_ALREADY_STARTED: usize = <usize as SbiRegister>::RET_ERR_ALREADY_STARTED;
-/// Error for resource already stopped.
-#[doc(alias = "SBI_ERR_ALREADY_STOPPED")]
-pub const RET_ERR_ALREADY_STOPPED: usize = <usize as SbiRegister>::RET_ERR_ALREADY_STOPPED;
-/// Error for shared memory not available.
-#[doc(alias = "SBI_ERR_NO_SHMEM")]
-pub const RET_ERR_NO_SHMEM: usize = <usize as SbiRegister>::RET_ERR_NO_SHMEM;
-/// Error for invalid state.
-#[doc(alias = "SBI_ERR_INVALID_STATE")]
-pub const RET_ERR_INVALID_STATE: usize = <usize as SbiRegister>::RET_ERR_INVALID_STATE;
-/// Error for bad or invalid range.
-#[doc(alias = "SBI_ERR_BAD_RANGE")]
-pub const RET_ERR_BAD_RANGE: usize = <usize as SbiRegister>::RET_ERR_BAD_RANGE;
-/// Error for failed due to timeout.
-#[doc(alias = "SBI_ERR_TIMEOUT")]
-pub const RET_ERR_TIMEOUT: usize = <usize as SbiRegister>::RET_ERR_TIMEOUT;
-/// Error for input or output error.
-#[doc(alias = "SBI_ERR_IO")]
-pub const RET_ERR_IO: usize = <usize as SbiRegister>::RET_ERR_IO;
-
-/// Data type of register that can be passed to the RISC-V SBI ABI.
-///
-/// This trait defines the requirements for types that are used as the underlying
-/// representation for both the `value` and `error` fields in the `SbiRet` structure.
-/// In most cases, this trait is implemented for primitive integer types (e.g., `usize`),
-/// but it can also be implemented for other types that satisfy the constraints.
-///
-/// # Examples
-///
-/// Implemented automatically for all types that satisfy `Copy`, `Eq`, and `Debug`.
-pub trait SbiRegister: Copy + Eq + Ord + core::fmt::Debug {
-    /// SBI success state return value.
-    const RET_SUCCESS: Self;
-    /// Error for SBI call failed for unknown reasons.
-    const RET_ERR_FAILED: Self;
-    /// Error for target operation not supported.
-    const RET_ERR_NOT_SUPPORTED: Self;
-    /// Error for invalid parameter.
-    const RET_ERR_INVALID_PARAM: Self;
-    /// Error for denied.
-    const RET_ERR_DENIED: Self;
-    /// Error for invalid address.
-    const RET_ERR_INVALID_ADDRESS: Self;
-    /// Error for resource already available.
-    const RET_ERR_ALREADY_AVAILABLE: Self;
-    /// Error for resource already started.
-    const RET_ERR_ALREADY_STARTED: Self;
-    /// Error for resource already stopped.
-    const RET_ERR_ALREADY_STOPPED: Self;
-    /// Error for shared memory not available.
-    const RET_ERR_NO_SHMEM: Self;
-    /// Error for invalid state.
-    const RET_ERR_INVALID_STATE: Self;
-    /// Error for bad or invalid range.
-    const RET_ERR_BAD_RANGE: Self;
-    /// Error for failed due to timeout.
-    const RET_ERR_TIMEOUT: Self;
-    /// Error for input or output error.
-    const RET_ERR_IO: Self;
-
-    /// Zero value for this type; this is used on `value` fields once `SbiRet` returns an error.
-    const ZERO: Self;
-    /// Full-ones value for this type; this is used on SBI mask structures like `CounterMask`
-    /// and `HartMask`.
-    const FULL_MASK: Self;
-
-    /// Converts an `SbiRet` of this type to a `Result` of self and `Error`.
-    fn into_result(ret: SbiRet<Self>) -> Result<Self, Error<Self>>;
-}
-
-macro_rules! impl_sbi_register {
-    ($ty:ty, $signed:ty) => {
-        impl SbiRegister for $ty {
-            const RET_SUCCESS: Self = 0;
-            const RET_ERR_FAILED: Self = -1 as $signed as $ty;
-            const RET_ERR_NOT_SUPPORTED: Self = -2 as $signed as $ty;
-            const RET_ERR_INVALID_PARAM: Self = -3 as $signed as $ty;
-            const RET_ERR_DENIED: Self = -4 as $signed as $ty;
-            const RET_ERR_INVALID_ADDRESS: Self = -5 as $signed as $ty;
-            const RET_ERR_ALREADY_AVAILABLE: Self = -6 as $signed as $ty;
-            const RET_ERR_ALREADY_STARTED: Self = -7 as $signed as $ty;
-            const RET_ERR_ALREADY_STOPPED: Self = -8 as $signed as $ty;
-            const RET_ERR_NO_SHMEM: Self = -9 as $signed as $ty;
-            const RET_ERR_INVALID_STATE: Self = -10 as $signed as $ty;
-            const RET_ERR_BAD_RANGE: Self = -11 as $signed as $ty;
-            const RET_ERR_TIMEOUT: Self = -12 as $signed as $ty;
-            const RET_ERR_IO: Self = -13 as $signed as $ty;
-            const ZERO: Self = 0;
-            const FULL_MASK: Self = !0;
-
-            fn into_result(ret: SbiRet<Self>) -> Result<Self, Error<Self>> {
-                match ret.error {
-                    Self::RET_SUCCESS => Ok(ret.value),
-                    Self::RET_ERR_FAILED => Err(Error::Failed),
-                    Self::RET_ERR_NOT_SUPPORTED => Err(Error::NotSupported),
-                    Self::RET_ERR_INVALID_PARAM => Err(Error::InvalidParam),
-                    Self::RET_ERR_DENIED => Err(Error::Denied),
-                    Self::RET_ERR_INVALID_ADDRESS => Err(Error::InvalidAddress),
-                    Self::RET_ERR_ALREADY_AVAILABLE => Err(Error::AlreadyAvailable),
-                    Self::RET_ERR_ALREADY_STARTED => Err(Error::AlreadyStarted),
-                    Self::RET_ERR_ALREADY_STOPPED => Err(Error::AlreadyStopped),
-                    Self::RET_ERR_NO_SHMEM => Err(Error::NoShmem),
-                    Self::RET_ERR_INVALID_STATE => Err(Error::InvalidState),
-                    Self::RET_ERR_BAD_RANGE => Err(Error::BadRange),
-                    Self::RET_ERR_TIMEOUT => Err(Error::Timeout),
-                    Self::RET_ERR_IO => Err(Error::Io),
-                    unknown => Err(Error::Custom(unknown as _)),
-                }
-            }
-        }
-    };
-}
-
-impl_sbi_register!(usize, isize);
-impl_sbi_register!(isize, isize);
-impl_sbi_register!(u32, i32);
-impl_sbi_register!(i32, i32);
-impl_sbi_register!(u64, i64);
-impl_sbi_register!(i64, i64);
-impl_sbi_register!(u128, i128);
-impl_sbi_register!(i128, i128);
-
-impl<T: SbiRegister + core::fmt::LowerHex> core::fmt::Debug for SbiRet<T> {
-    fn fmt(&self, f: &mut core::fmt::Formatter<'_>) -> core::fmt::Result {
-        match T::into_result(*self) {
-            Ok(value) => write!(f, "{:?}", value),
-            Err(err) => match err {
-                Error::Failed => write!(f, "<SBI call failed>"),
-                Error::NotSupported => write!(f, "<SBI feature not supported>"),
-                Error::InvalidParam => write!(f, "<SBI invalid parameter>"),
-                Error::Denied => write!(f, "<SBI denied>"),
-                Error::InvalidAddress => write!(f, "<SBI invalid address>"),
-                Error::AlreadyAvailable => write!(f, "<SBI already available>"),
-                Error::AlreadyStarted => write!(f, "<SBI already started>"),
-                Error::AlreadyStopped => write!(f, "<SBI already stopped>"),
-                Error::NoShmem => write!(f, "<SBI shared memory not available>"),
-                Error::InvalidState => write!(f, "<SBI invalid state>"),
-                Error::BadRange => write!(f, "<SBI bad range>"),
-                Error::Timeout => write!(f, "<SBI timeout>"),
-                Error::Io => write!(f, "<SBI input/output error>"),
-                Error::Custom(unknown) => write!(f, "[SBI Unknown error: {:#x}]", unknown),
-            },
-        }
-    }
-}
-
-/// RISC-V SBI error in enumeration.
-#[derive(Debug, Clone, Copy, PartialEq, Eq)]
-pub enum Error<T = usize> {
-    /// Error for SBI call failed for unknown reasons.
-    Failed,
-    /// Error for target operation not supported.
-    NotSupported,
-    /// Error for invalid parameter.
-    InvalidParam,
-    /// Error for denied.
-    Denied,
-    /// Error for invalid address.
-    InvalidAddress,
-    /// Error for resource already available.
-    AlreadyAvailable,
-    /// Error for resource already started.
-    AlreadyStarted,
-    /// Error for resource already stopped.
-    AlreadyStopped,
-    /// Error for shared memory not available.
-    NoShmem,
-    /// Error for invalid state.
-    InvalidState,
-    /// Error for bad or invalid range.
-    BadRange,
-    /// Error for failed due to timeout.
-    Timeout,
-    /// Error for input or output error.
-    Io,
-    /// Custom error code.
-    Custom(T),
-}
-
-impl<T: SbiRegister> SbiRet<T> {
-    /// Returns success SBI state with given `value`.
-    #[inline]
-    pub const fn success(value: T) -> Self {
-        Self {
-            error: T::RET_SUCCESS,
-            value,
-        }
-    }
-
-    /// The SBI call request failed for unknown reasons.
-    #[inline]
-    pub const fn failed() -> Self {
-        Self {
-            error: T::RET_ERR_FAILED,
-            value: T::ZERO,
-        }
-    }
-
-    /// SBI call failed due to not supported by target ISA,
-    /// operation type not supported,
-    /// or target operation type not implemented on purpose.
-    #[inline]
-    pub const fn not_supported() -> Self {
-        Self {
-            error: T::RET_ERR_NOT_SUPPORTED,
-            value: T::ZERO,
-        }
-    }
-
-    /// SBI call failed due to invalid hart mask parameter,
-    /// invalid target hart id,
-    /// invalid operation type,
-    /// or invalid resource index.
-    #[inline]
-    pub const fn invalid_param() -> Self {
-        Self {
-            error: T::RET_ERR_INVALID_PARAM,
-            value: T::ZERO,
-        }
-    }
-    /// SBI call denied for unsatisfied entry criteria, or insufficient access
-    /// permission to debug console or CPPC register.
-    #[inline]
-    pub const fn denied() -> Self {
-        Self {
-            error: T::RET_ERR_DENIED,
-            value: T::ZERO,
-        }
-    }
-
-    /// SBI call failed for invalid mask start address,
-    /// not a valid physical address parameter,
-    /// or the target address is prohibited by PMP to run in supervisor mode.
-    #[inline]
-    pub const fn invalid_address() -> Self {
-        Self {
-            error: T::RET_ERR_INVALID_ADDRESS,
-            value: T::ZERO,
-        }
-    }
-
-    /// SBI call failed for the target resource is already available,
-    /// e.g., the target hart is already started when caller still requests it to start.
-    #[inline]
-    pub const fn already_available() -> Self {
-        Self {
-            error: T::RET_ERR_ALREADY_AVAILABLE,
-            value: T::ZERO,
-        }
-    }
-
-    /// SBI call failed for the target resource is already started,
-    /// e.g., target performance counter is started.
-    #[inline]
-    pub const fn already_started() -> Self {
-        Self {
-            error: T::RET_ERR_ALREADY_STARTED,
-            value: T::ZERO,
-        }
-    }
-
-    /// SBI call failed for the target resource is already stopped,
-    /// e.g., target performance counter is stopped.
-    #[inline]
-    pub const fn already_stopped() -> Self {
-        Self {
-            error: T::RET_ERR_ALREADY_STOPPED,
-            value: T::ZERO,
-        }
-    }
-
-    /// SBI call failed for shared memory is not available,
-    /// e.g. nested acceleration shared memory is not available.
-    #[inline]
-    pub const fn no_shmem() -> Self {
-        Self {
-            error: T::RET_ERR_NO_SHMEM,
-            value: T::ZERO,
-        }
-    }
-
-    /// SBI call failed for invalid state,
-    /// e.g. register a software event but the event is not in unused state.
-    #[inline]
-    pub const fn invalid_state() -> Self {
-        Self {
-            error: T::RET_ERR_INVALID_STATE,
-            value: T::ZERO,
-        }
-    }
-
-    /// SBI call failed for bad or invalid range,
-    /// e.g. the software event is not exist in the specified range.
-    #[inline]
-    pub const fn bad_range() -> Self {
-        Self {
-            error: T::RET_ERR_BAD_RANGE,
-            value: T::ZERO,
-        }
-    }
-
-    /// SBI call failed for timeout,
-    /// e.g. message send timeout.
-    #[inline]
-    pub const fn timeout() -> Self {
-        Self {
-            error: T::RET_ERR_TIMEOUT,
-            value: T::ZERO,
-        }
-    }
-
-    /// SBI call failed for input or output error.
-    #[inline]
-    pub const fn io() -> Self {
-        Self {
-            error: T::RET_ERR_IO,
-            value: T::ZERO,
-        }
-    }
-}
-
-impl<T: SbiRegister> From<Error<T>> for SbiRet<T> {
-    #[inline]
-    fn from(value: Error<T>) -> Self {
-        match value {
-            Error::Failed => SbiRet::failed(),
-            Error::NotSupported => SbiRet::not_supported(),
-            Error::InvalidParam => SbiRet::invalid_param(),
-            Error::Denied => SbiRet::denied(),
-            Error::InvalidAddress => SbiRet::invalid_address(),
-            Error::AlreadyAvailable => SbiRet::already_available(),
-            Error::AlreadyStarted => SbiRet::already_started(),
-            Error::AlreadyStopped => SbiRet::already_stopped(),
-            Error::NoShmem => SbiRet::no_shmem(),
-            Error::InvalidState => SbiRet::invalid_state(),
-            Error::BadRange => SbiRet::bad_range(),
-            Error::Timeout => SbiRet::timeout(),
-            Error::Io => SbiRet::io(),
-            Error::Custom(error) => SbiRet {
-                error,
-                value: T::ZERO,
-            },
-        }
-    }
-}
-
-impl SbiRet {
-    /// Converts to a [`Result`] of value and error.
-    #[inline]
-    pub const fn into_result(self) -> Result<usize, Error> {
-        match self.error {
-            RET_SUCCESS => Ok(self.value),
-            RET_ERR_FAILED => Err(Error::Failed),
-            RET_ERR_NOT_SUPPORTED => Err(Error::NotSupported),
-            RET_ERR_INVALID_PARAM => Err(Error::InvalidParam),
-            RET_ERR_DENIED => Err(Error::Denied),
-            RET_ERR_INVALID_ADDRESS => Err(Error::InvalidAddress),
-            RET_ERR_ALREADY_AVAILABLE => Err(Error::AlreadyAvailable),
-            RET_ERR_ALREADY_STARTED => Err(Error::AlreadyStarted),
-            RET_ERR_ALREADY_STOPPED => Err(Error::AlreadyStopped),
-            RET_ERR_NO_SHMEM => Err(Error::NoShmem),
-            RET_ERR_INVALID_STATE => Err(Error::InvalidState),
-            RET_ERR_BAD_RANGE => Err(Error::BadRange),
-            RET_ERR_TIMEOUT => Err(Error::Timeout),
-            RET_ERR_IO => Err(Error::Io),
-            unknown => Err(Error::Custom(unknown as _)),
-        }
-    }
-
-    /// Returns `true` if current SBI return succeeded.
-    ///
-    /// # Examples
-    ///
-    /// Basic usage:
-    ///
-    /// ```
-    /// # use sbi_spec::binary::SbiRet;
-    /// let x = SbiRet::success(0);
-    /// assert_eq!(x.is_ok(), true);
-    ///
-    /// let x = SbiRet::failed();
-    /// assert_eq!(x.is_ok(), false);
-    /// ```
-    #[must_use = "if you intended to assert that this is ok, consider `.unwrap()` instead"]
-    #[inline]
-    pub const fn is_ok(&self) -> bool {
-        matches!(self.error, RET_SUCCESS)
-    }
-
-    /// Returns `true` if the SBI call succeeded and the value inside of it matches a predicate.
-    ///
-    /// # Examples
-    ///
-    /// Basic usage:
-    ///
-    /// ```
-    /// # use sbi_spec::binary::SbiRet;
-    /// let x = SbiRet::success(2);
-    /// assert_eq!(x.is_ok_and(|x| x > 1), true);
-    ///
-    /// let x = SbiRet::success(0);
-    /// assert_eq!(x.is_ok_and(|x| x > 1), false);
-    ///
-    /// let x = SbiRet::no_shmem();
-    /// assert_eq!(x.is_ok_and(|x| x > 1), false);
-    /// ```
-    #[must_use]
-    #[inline]
-    pub fn is_ok_and(self, f: impl FnOnce(usize) -> bool) -> bool {
-        self.into_result().is_ok_and(f)
-    }
-
-    /// Returns `true` if current SBI return is an error.
-    ///
-    /// # Examples
-    ///
-    /// Basic usage:
-    ///
-    /// ```
-    /// # use sbi_spec::binary::SbiRet;
-    /// let x = SbiRet::success(0);
-    /// assert_eq!(x.is_err(), false);
-    ///
-    /// let x = SbiRet::not_supported();
-    /// assert_eq!(x.is_err(), true);
-    /// ```
-    #[must_use = "if you intended to assert that this is err, consider `.unwrap_err()` instead"]
-    #[inline]
-    pub const fn is_err(&self) -> bool {
-        !self.is_ok()
-    }
-
-    /// Returns `true` if the result is an error and the value inside of it matches a predicate.
-    ///
-    /// # Examples
-    ///
-    /// ```
-    /// # use sbi_spec::binary::{SbiRet, Error};
-    /// let x = SbiRet::denied();
-    /// assert_eq!(x.is_err_and(|x| x == Error::Denied), true);
-    ///
-    /// let x = SbiRet::invalid_address();
-    /// assert_eq!(x.is_err_and(|x| x == Error::Denied), false);
-    ///
-    /// let x = SbiRet::success(0);
-    /// assert_eq!(x.is_err_and(|x| x == Error::Denied), false);
-    /// ```
-    #[must_use]
-    #[inline]
-    pub fn is_err_and(self, f: impl FnOnce(Error) -> bool) -> bool {
-        self.into_result().is_err_and(f)
-    }
-
-    /// Converts from `SbiRet` to [`Option<usize>`].
-    ///
-    /// Converts `self` into an [`Option<usize>`], consuming `self`,
-    /// and discarding the error, if any.
-    ///
-    /// # Examples
-    ///
-    /// Basic usage:
-    ///
-    /// ```
-    /// # use sbi_spec::binary::SbiRet;
-    /// let x = SbiRet::success(2);
-    /// assert_eq!(x.ok(), Some(2));
-    ///
-    /// let x = SbiRet::invalid_param();
-    /// assert_eq!(x.ok(), None);
-    /// ```
-    // fixme: should be pub const fn once this function in Result is stabilized in constant
-    #[inline]
-    pub fn ok(self) -> Option<usize> {
-        self.into_result().ok()
-    }
-
-    /// Converts from `SbiRet` to [`Option<Error>`].
-    ///
-    /// Converts `self` into an [`Option<Error>`], consuming `self`,
-    /// and discarding the success value, if any.
-    ///
-    /// # Examples
-    ///
-    /// Basic usage:
-    ///
-    /// ```
-    /// # use sbi_spec::binary::{SbiRet, Error};
-    /// let x = SbiRet::success(2);
-    /// assert_eq!(x.err(), None);
-    ///
-    /// let x = SbiRet::denied();
-    /// assert_eq!(x.err(), Some(Error::Denied));
-    /// ```
-    // fixme: should be pub const fn once this function in Result is stabilized in constant
-    #[inline]
-    pub fn err(self) -> Option<Error> {
-        self.into_result().err()
-    }
-
-    /// Maps a `SbiRet` to `Result<U, Error>` by applying a function to a
-    /// contained success value, leaving an error value untouched.
-    ///
-    /// This function can be used to compose the results of two functions.
-    ///
-    /// # Examples
-    ///
-    /// Gets detail of a PMU counter and judge if it is a firmware counter.
-    ///
-    /// ```
-    /// # use sbi_spec::binary::SbiRet;
-    /// # use core::mem::size_of;
-    /// # mod sbi_rt {
-    /// #     use sbi_spec::binary::SbiRet;
-    /// #     const TYPE_MASK: usize = 1 << (core::mem::size_of::<usize>() - 1);
-    /// #     pub fn pmu_counter_get_info(_: usize) -> SbiRet { SbiRet::success(TYPE_MASK) }
-    /// # }
-    /// // We assume that counter index 42 is a firmware counter.
-    /// let counter_idx = 42;
-    /// // Masks PMU counter type by setting highest bit in `usize`.
-    /// const TYPE_MASK: usize = 1 << (size_of::<usize>() - 1);
-    /// // Highest bit of returned `counter_info` represents whether it's
-    /// // a firmware counter or a hardware counter.
-    /// let is_firmware_counter = sbi_rt::pmu_counter_get_info(counter_idx)
-    ///     .map(|counter_info| counter_info & TYPE_MASK != 0);
-    /// // If that bit is set, it is a firmware counter.
-    /// assert_eq!(is_firmware_counter, Ok(true));
-    /// ```
-    #[inline]
-    pub fn map<U, F: FnOnce(usize) -> U>(self, op: F) -> Result<U, Error> {
-        self.into_result().map(op)
-    }
-
-    /// Returns the provided default (if error),
-    /// or applies a function to the contained value (if success).
-    ///
-    /// Arguments passed to `map_or` are eagerly evaluated;
-    /// if you are passing the result of a function call,
-    /// it is recommended to use [`map_or_else`],
-    /// which is lazily evaluated.
-    ///
-    /// [`map_or_else`]: SbiRet::map_or_else
-    ///
-    /// # Examples
-    ///
-    /// ```
-    /// # use sbi_spec::binary::SbiRet;
-    /// let x = SbiRet::success(3);
-    /// assert_eq!(x.map_or(42, |v| v & 0b1), 1);
-    ///
-    /// let x = SbiRet::invalid_address();
-    /// assert_eq!(x.map_or(42, |v| v & 0b1), 42);
-    /// ```
-    #[inline]
-    pub fn map_or<U, F: FnOnce(usize) -> U>(self, default: U, f: F) -> U {
-        self.into_result().map_or(default, f)
-    }
-
-    /// Maps a `SbiRet` to `usize` value by applying fallback function `default` to
-    /// a contained error, or function `f` to a contained success value.
-    ///
-    /// This function can be used to unpack a successful result
-    /// while handling an error.
-    ///
-    /// # Examples
-    ///
-    /// Basic usage:
-    ///
-    /// ```
-    /// # use sbi_spec::binary::SbiRet;
-    /// let k = 21;
-    ///
-    /// let x = SbiRet::success(3);
-    /// assert_eq!(x.map_or_else(|e| k * 2, |v| v & 0b1), 1);
-    ///
-    /// let x = SbiRet::already_available();
-    /// assert_eq!(x.map_or_else(|e| k * 2, |v| v & 0b1), 42);
-    /// ```
-    #[inline]
-    pub fn map_or_else<U, D: FnOnce(Error) -> U, F: FnOnce(usize) -> U>(
-        self,
-        default: D,
-        f: F,
-    ) -> U {
-        self.into_result().map_or_else(default, f)
-    }
-
-    /// Maps a `SbiRet` to `Result<T, F>` by applying a function to a
-    /// contained error as [`Error`] struct, leaving success value untouched.
-    ///
-    /// This function can be used to pass through a successful result while handling
-    /// an error.
-    ///
-    /// # Examples
-    ///
-    /// Basic usage:
-    ///
-    /// ```
-    /// # use sbi_spec::binary::{SbiRet, Error};
-    /// fn stringify(x: Error) -> String {
-    ///     if x == Error::AlreadyStarted {
-    ///         "error: already started!".to_string()
-    ///     } else {
-    ///         "error: other error!".to_string()
-    ///     }
-    /// }
-    ///
-    /// let x = SbiRet::success(2);
-    /// assert_eq!(x.map_err(stringify), Ok(2));
-    ///
-    /// let x = SbiRet::already_started();
-    /// assert_eq!(x.map_err(stringify), Err("error: already started!".to_string()));
-    /// ```
-    #[inline]
-    pub fn map_err<F, O: FnOnce(Error) -> F>(self, op: O) -> Result<usize, F> {
-        self.into_result().map_err(op)
-    }
-
-    /// Calls a function with a reference to the contained value if current SBI call succeeded.
-    ///
-    /// Returns the original result.
-    ///
-    /// # Examples
-    ///
-    /// ```
-    /// # use sbi_spec::binary::SbiRet;
-    /// // Assume that SBI debug console have read 512 bytes into a buffer.
-    /// let ret = SbiRet::success(512);
-    /// // Inspect the SBI DBCN call result.
-    /// let idx = ret
-    ///     .inspect(|x| println!("bytes written: {x}"))
-    ///     .map(|x| x - 1)
-    ///     .expect("SBI DBCN call failed");
-    /// assert_eq!(idx, 511);
-    /// ```
-    #[inline]
-    pub fn inspect<F: FnOnce(&usize)>(self, f: F) -> Self {
-        if let Ok(ref t) = self.into_result() {
-            f(t);
-        }
-
-        self
-    }
-
-    /// Calls a function with a reference to the contained value if current SBI result is an error.
-    ///
-    /// Returns the original result.
-    ///
-    /// # Examples
-    ///
-    /// ```
-    /// # use sbi_spec::binary::SbiRet;
-    /// // Assume that SBI debug console write operation failed for invalid parameter.
-    /// let ret = SbiRet::invalid_param();
-    /// // Print the error if SBI DBCN call failed.
-    /// let ret = ret.inspect_err(|e| eprintln!("failed to read from SBI console: {e:?}"));
-    /// ```
-    #[inline]
-    pub fn inspect_err<F: FnOnce(&Error)>(self, f: F) -> Self {
-        if let Err(ref e) = self.into_result() {
-            f(e);
-        }
-
-        self
-    }
-
-    // TODO: pub fn iter(&self) -> Iter
-    // TODO: pub fn iter_mut(&mut self) -> IterMut
-
-    /// Returns the contained success value, consuming the `self` value.
-    ///
-    /// # Panics
-    ///
-    /// Panics if self is an SBI error with a panic message including the
-    /// passed message, and the content of the SBI state.
-    ///
-    /// # Examples
-    ///
-    /// Basic usage:
-    ///
-    /// ```should_panic
-    /// # use sbi_spec::binary::SbiRet;
-    /// let x = SbiRet::already_stopped();
-    /// x.expect("Testing expect"); // panics with `Testing expect`
-    /// ```
-    #[inline]
-    pub fn expect(self, msg: &str) -> usize {
-        self.into_result().expect(msg)
-    }
-
-    /// Returns the contained success value, consuming the `self` value.
-    ///
-    /// # Panics
-    ///
-    /// Panics if self is an SBI error, with a panic message provided by the
-    /// SBI error converted into [`Error`] struct.
-    ///
-    /// # Examples
-    ///
-    /// Basic usage:
-    ///
-    /// ```
-    /// # use sbi_spec::binary::SbiRet;
-    /// let x = SbiRet::success(2);
-    /// assert_eq!(x.unwrap(), 2);
-    /// ```
-    ///
-    /// ```should_panic
-    /// # use sbi_spec::binary::SbiRet;
-    /// let x = SbiRet::failed();
-    /// x.unwrap(); // panics
-    /// ```
-    #[inline]
-    pub fn unwrap(self) -> usize {
-        self.into_result().unwrap()
-    }
-
-    // Note: No unwrap_or_default as we cannot determine a meaningful default value for a successful SbiRet.
-
-    /// Returns the contained error as [`Error`] struct, consuming the `self` value.
-    ///
-    /// # Panics
-    ///
-    /// Panics if the self is SBI success value, with a panic message
-    /// including the passed message, and the content of the success value.
-    ///
-    /// # Examples
-    ///
-    /// Basic usage:
-    ///
-    /// ```should_panic
-    /// # use sbi_spec::binary::SbiRet;
-    /// let x = SbiRet::success(10);
-    /// x.expect_err("Testing expect_err"); // panics with `Testing expect_err`
-    /// ```
-    #[inline]
-    pub fn expect_err(self, msg: &str) -> Error {
-        self.into_result().expect_err(msg)
-    }
-
-    /// Returns the contained error as [`Error`] struct, consuming the `self` value.
-    ///
-    /// # Panics
-    ///
-    /// Panics if the self is SBI success value, with a custom panic message provided
-    /// by the success value.
-    ///
-    /// # Examples
-    ///
-    /// ```should_panic
-    /// # use sbi_spec::binary::SbiRet;
-    /// let x = SbiRet::success(2);
-    /// x.unwrap_err(); // panics with `2`
-    /// ```
-    ///
-    /// ```
-    /// # use sbi_spec::binary::{SbiRet, Error};
-    /// let x = SbiRet::not_supported();
-    /// assert_eq!(x.unwrap_err(), Error::NotSupported);
-    /// ```
-    #[inline]
-    pub fn unwrap_err(self) -> Error {
-        self.into_result().unwrap_err()
-    }
-
-    // TODO: pub fn into_ok(self) -> usize and pub fn into_err(self) -> Error
-    // once `unwrap_infallible` is stabilized
-
-    /// Returns `res` if self is success value, otherwise otherwise returns the contained error
-    /// of `self` as [`Error`] struct.
-    ///
-    /// Arguments passed to `and` are eagerly evaluated; if you are passing the
-    /// result of a function call, it is recommended to use [`and_then`], which is
-    /// lazily evaluated.
-    ///
-    /// [`and_then`]: SbiRet::and_then
-    ///
-    /// # Examples
-    ///
-    /// Basic usage:
-    ///
-    /// ```
-    /// # use sbi_spec::binary::{SbiRet, Error};
-    /// let x = SbiRet::success(2);
-    /// let y = SbiRet::invalid_param().into_result();
-    /// assert_eq!(x.and(y), Err(Error::InvalidParam));
-    ///
-    /// let x = SbiRet::denied();
-    /// let y = SbiRet::success(3).into_result();
-    /// assert_eq!(x.and(y), Err(Error::Denied));
-    ///
-    /// let x = SbiRet::invalid_address();
-    /// let y = SbiRet::already_available().into_result();
-    /// assert_eq!(x.and(y), Err(Error::InvalidAddress));
-    ///
-    /// let x = SbiRet::success(4);
-    /// let y = SbiRet::success(5).into_result();
-    /// assert_eq!(x.and(y), Ok(5));
-    /// ```
-    // fixme: should be pub const fn once this function in Result is stabilized in constant
-    // fixme: should parameter be `res: SbiRet`?
-    #[inline]
-    pub fn and<U>(self, res: Result<U, Error>) -> Result<U, Error> {
-        self.into_result().and(res)
-    }
-
-    /// Calls `op` if self is success value, otherwise returns the contained error
-    /// as [`Error`] struct.
-    ///
-    /// This function can be used for control flow based on `SbiRet` values.
-    ///
-    /// # Examples
-    ///
-    /// ```
-    /// # use sbi_spec::binary::{SbiRet, Error};
-    /// fn sq_then_to_string(x: usize) -> Result<String, Error> {
-    ///     x.checked_mul(x).map(|sq| sq.to_string()).ok_or(Error::Failed)
-    /// }
-    ///
-    /// assert_eq!(SbiRet::success(2).and_then(sq_then_to_string), Ok(4.to_string()));
-    /// assert_eq!(SbiRet::success(1_000_000_000_000).and_then(sq_then_to_string), Err(Error::Failed));
-    /// assert_eq!(SbiRet::invalid_param().and_then(sq_then_to_string), Err(Error::InvalidParam));
-    /// ```
-    #[inline]
-    pub fn and_then<U, F: FnOnce(usize) -> Result<U, Error>>(self, op: F) -> Result<U, Error> {
-        self.into_result().and_then(op)
-    }
-
-    /// Returns `res` if self is SBI error, otherwise returns the success value of `self`.
-    ///
-    /// Arguments passed to `or` are eagerly evaluated; if you are passing the
-    /// result of a function call, it is recommended to use [`or_else`], which is
-    /// lazily evaluated.
-    ///
-    /// [`or_else`]: Result::or_else
-    ///
-    /// # Examples
-    ///
-    /// Basic usage:
-    ///
-    /// ```
-    /// # use sbi_spec::binary::{SbiRet, Error};
-    /// let x = SbiRet::success(2);
-    /// let y = SbiRet::invalid_param().into_result();
-    /// assert_eq!(x.or(y), Ok(2));
-    ///
-    /// let x = SbiRet::denied();
-    /// let y = SbiRet::success(3).into_result();
-    /// assert_eq!(x.or(y), Ok(3));
-    ///
-    /// let x = SbiRet::invalid_address();
-    /// let y = SbiRet::already_available().into_result();
-    /// assert_eq!(x.or(y), Err(Error::AlreadyAvailable));
-    ///
-    /// let x = SbiRet::success(4);
-    /// let y = SbiRet::success(100).into_result();
-    /// assert_eq!(x.or(y), Ok(4));
-    /// ```
-    // fixme: should be pub const fn once this function in Result is stabilized in constant
-    // fixme: should parameter be `res: SbiRet`?
-    #[inline]
-    pub fn or<F>(self, res: Result<usize, F>) -> Result<usize, F> {
-        self.into_result().or(res)
-    }
-
-    /// Calls `op` if self is SBI error, otherwise returns the success value of `self`.
-    ///
-    /// This function can be used for control flow based on result values.
-    ///
-    ///
-    /// # Examples
-    ///
-    /// Basic usage:
-    ///
-    /// ```
-    /// # use sbi_spec::binary::{SbiRet, Error};
-    /// fn is_failed(x: Error) -> Result<usize, bool> { Err(x == Error::Failed) }
-    ///
-    /// assert_eq!(SbiRet::success(2).or_else(is_failed), Ok(2));
-    /// assert_eq!(SbiRet::failed().or_else(is_failed), Err(true));
-    /// ```
-    #[inline]
-    pub fn or_else<F, O: FnOnce(Error) -> Result<usize, F>>(self, op: O) -> Result<usize, F> {
-        self.into_result().or_else(op)
-    }
-
-    /// Returns the contained success value or a provided default.
-    ///
-    /// Arguments passed to `unwrap_or` are eagerly evaluated; if you are passing
-    /// the result of a function call, it is recommended to use [`unwrap_or_else`],
-    /// which is lazily evaluated.
-    ///
-    /// [`unwrap_or_else`]: SbiRet::unwrap_or_else
-    ///
-    /// # Examples
-    ///
-    /// Basic usage:
-    ///
-    /// ```
-    /// # use sbi_spec::binary::SbiRet;
-    /// let default = 2;
-    /// let x = SbiRet::success(9);
-    /// assert_eq!(x.unwrap_or(default), 9);
-    ///
-    /// let x = SbiRet::invalid_param();
-    /// assert_eq!(x.unwrap_or(default), default);
-    /// ```
-    // fixme: should be pub const fn once this function in Result is stabilized in constant
-    #[inline]
-    pub fn unwrap_or(self, default: usize) -> usize {
-        self.into_result().unwrap_or(default)
-    }
-
-    /// Returns the contained success value or computes it from a closure.
-    ///
-    /// # Examples
-    ///
-    /// Basic usage:
-    ///
-    /// ```
-    /// # use sbi_spec::binary::{SbiRet, Error};
-    /// fn invalid_use_zero(x: Error) -> usize { if x == Error::InvalidParam { 0 } else { 3 } }
-    ///
-    /// assert_eq!(SbiRet::success(2).unwrap_or_else(invalid_use_zero), 2);
-    /// assert_eq!(SbiRet::invalid_param().unwrap_or_else(invalid_use_zero), 0);
-    /// ```
-    #[inline]
-    pub fn unwrap_or_else<F: FnOnce(Error) -> usize>(self, op: F) -> usize {
-        self.into_result().unwrap_or_else(op)
-    }
-
-    /// Returns the contained success value, consuming the `self` value,
-    /// without checking that the `SbiRet` contains an error value.
-    ///
-    /// # Safety
-    ///
-    /// Calling this method on an `SbiRet` containing an error value results
-    /// in *undefined behavior*.
-    ///
-    /// # Examples
-    ///
-    /// ```
-    /// # use sbi_spec::binary::{SbiRet, Error};
-    /// let x = SbiRet::success(3);
-    /// assert_eq!(unsafe { x.unwrap_unchecked() }, 3);
-    /// ```
-    ///
-    /// ```no_run
-    /// # use sbi_spec::binary::SbiRet;
-    /// let x = SbiRet::no_shmem();
-    /// unsafe { x.unwrap_unchecked(); } // Undefined behavior!
-    /// ```
-    #[inline]
-    pub unsafe fn unwrap_unchecked(self) -> usize {
-        unsafe { self.into_result().unwrap_unchecked() }
-    }
-
-    /// Returns the contained `Error` value, consuming the `self` value,
-    /// without checking that the `SbiRet` does not contain a success value.
-    ///
-    /// # Safety
-    ///
-    /// Calling this method on an `SbiRet` containing a success value results
-    /// in *undefined behavior*.
-    ///
-    /// # Examples
-    ///
-    /// ```no_run
-    /// # use sbi_spec::binary::SbiRet;
-    /// let x = SbiRet::success(4);
-    /// unsafe { x.unwrap_unchecked(); } // Undefined behavior!
-    /// ```
-    ///
-    /// ```
-    /// # use sbi_spec::binary::{SbiRet, Error};
-    /// let x = SbiRet::failed();
-    /// assert_eq!(unsafe { x.unwrap_err_unchecked() }, Error::Failed);
-    /// ```
-    #[inline]
-    pub unsafe fn unwrap_err_unchecked(self) -> Error {
-        unsafe { self.into_result().unwrap_err_unchecked() }
-    }
-}
-
-impl IntoIterator for SbiRet {
-    type Item = usize;
-    type IntoIter = core::result::IntoIter<usize>;
-
-    /// Returns a consuming iterator over the possibly contained value.
-    ///
-    /// The iterator yields one value if the result contains a success value, otherwise none.
-    ///
-    /// # Examples
-    ///
-    /// ```
-    /// # use sbi_spec::binary::SbiRet;
-    /// let x = SbiRet::success(5);
-    /// let v: Vec<usize> = x.into_iter().collect();
-    /// assert_eq!(v, [5]);
-    ///
-    /// let x = SbiRet::not_supported();
-    /// let v: Vec<usize> = x.into_iter().collect();
-    /// assert_eq!(v, []);
-    /// ```
-    #[inline]
-    fn into_iter(self) -> Self::IntoIter {
-        self.into_result().into_iter()
-    }
-}
-
-// TODO: implement Try and FromResidual for SbiRet once those traits are stablized
-/*
-impl core::ops::Try for SbiRet {
-    type Output = usize;
-    type Residual = Result<core::convert::Infallible, Error>;
-
-    #[inline]
-    fn from_output(output: Self::Output) -> Self {
-        SbiRet::success(output)
-    }
-
-    #[inline]
-    fn branch(self) -> core::ops::ControlFlow<Self::Residual, Self::Output> {
-        self.into_result().branch()
-    }
-}
-
-impl core::ops::FromResidual<Result<core::convert::Infallible, Error>> for SbiRet {
-    #[inline]
-    #[track_caller]
-    fn from_residual(residual: Result<core::convert::Infallible, Error>) -> Self {
-        match residual {
-            Err(e) => e.into(),
-        }
-    }
-}
-
-/// ```
-/// # use sbi_spec::binary::SbiRet;
-/// fn test() -> SbiRet {
-///     let value = SbiRet::failed()?;
-///     SbiRet::success(0)
-/// }
-/// assert_eq!(test(), SbiRet::failed());
-/// ```
-mod test_try_trait_for_sbiret {}
-*/
-
-/// Check if the implementation can contains the provided `bit`.
-#[inline]
-pub(crate) const fn valid_bit(base: usize, bit: usize) -> bool {
-    if bit < base {
-        // invalid index, under minimum range.
-        false
-    } else if (bit - base) >= usize::BITS as usize {
-        // invalid index, over max range.
-        false
-    } else {
-        true
-    }
-}
-
-/// Check if the implementation contains the provided `bit`.
-///
-/// ## Parameters
-///
-/// - `mask`: bitmask defining the range of bits.
-/// - `base`: the starting bit index. (default: `0`)
-/// - `ignore`: if `base` is equal to this value, ignore the `mask` parameter, and consider all `bit`s set.
-/// - `bit`: the bit index to check for membership in the `mask`.
-#[inline]
-pub(crate) const fn has_bit(mask: usize, base: usize, ignore: usize, bit: usize) -> bool {
-    if base == ignore {
-        // ignore the `mask`, consider all `bit`s as set.
-        true
-    } else if !valid_bit(base, bit) {
-        false
-    } else {
-        // index is in range, check if it is set in the mask.
-        mask & (1 << (bit - base)) != 0
-    }
-}
-
-/// Hart mask structure in SBI function calls.
-#[repr(C)]
-#[derive(Debug, Copy, Clone, Eq, PartialEq, Hash)]
-pub struct HartMask<T = usize> {
-    hart_mask: T,
-    hart_mask_base: T,
-}
-
-impl<T: SbiRegister> HartMask<T> {
-    /// Special value to ignore the `mask`, and consider all `bit`s as set.
-    pub const IGNORE_MASK: T = T::FULL_MASK;
-
-    /// Construct a [HartMask] from mask value and base hart id.
-    #[inline]
-    pub const fn from_mask_base(hart_mask: T, hart_mask_base: T) -> Self {
-        Self {
-            hart_mask,
-            hart_mask_base,
-        }
-    }
-
-    /// Construct a [HartMask] that selects all available harts on the current environment.
-    ///
-    /// According to the RISC-V SBI Specification, `hart_mask_base` can be set to `-1` (i.e. `usize::MAX`)
-    /// to indicate that `hart_mask` shall be ignored and all available harts must be considered.
-    /// In case of this function in the `sbi-spec` crate, we fill in `usize::MAX` in `hart_mask_base`
-    /// parameter to match the RISC-V SBI standard, while choosing 0 as the ignored `hart_mask` value.
-    #[inline]
-    pub const fn all() -> Self {
-        Self {
-            hart_mask: T::ZERO,
-            hart_mask_base: T::FULL_MASK,
-        }
-    }
-
-    /// Gets the special value for ignoring the `mask` parameter.
-    #[inline]
-    pub const fn ignore_mask(&self) -> T {
-        Self::IGNORE_MASK
-    }
-
-    /// Returns `mask` and `base` parameters from the [HartMask].
-    #[inline]
-    pub const fn into_inner(self) -> (T, T) {
-        (self.hart_mask, self.hart_mask_base)
-    }
-}
-
-// FIXME: implement for T: SbiRegister once we can implement this using const traits.
-// Ref: https://rust-lang.github.io/rust-project-goals/2024h2/const-traits.html
-impl HartMask<usize> {
-    /// Returns whether the [HartMask] contains the provided `hart_id`.
-    #[inline]
-    pub const fn has_bit(self, hart_id: usize) -> bool {
-        has_bit(
-            self.hart_mask,
-            self.hart_mask_base,
-            Self::IGNORE_MASK,
-            hart_id,
-        )
-    }
-
-    /// Insert a hart id into this [HartMask].
-    ///
-    /// Returns error when `hart_id` is invalid.
-    #[inline]
-    pub const fn insert(&mut self, hart_id: usize) -> Result<(), MaskError> {
-        if self.hart_mask_base == Self::IGNORE_MASK {
-            Ok(())
-        } else if valid_bit(self.hart_mask_base, hart_id) {
-            self.hart_mask |= 1usize << (hart_id - self.hart_mask_base);
-            Ok(())
-        } else {
-            Err(MaskError::InvalidBit)
-        }
-    }
-
-    /// Remove a hart id from this [HartMask].
-    ///
-    /// Returns error when `hart_id` is invalid, or it has been ignored.
-    #[inline]
-    pub const fn remove(&mut self, hart_id: usize) -> Result<(), MaskError> {
-        if self.hart_mask_base == Self::IGNORE_MASK {
-            Err(MaskError::Ignored)
-        } else if valid_bit(self.hart_mask_base, hart_id) {
-            self.hart_mask &= !(1usize << (hart_id - self.hart_mask_base));
-            Ok(())
-        } else {
-            Err(MaskError::InvalidBit)
-        }
-    }
-
-    /// Returns [HartIds] of self.
-    #[inline]
-    pub const fn iter(&self) -> HartIds {
-        HartIds {
-            inner: match self.hart_mask_base {
-                Self::IGNORE_MASK => UnvisitedMask::Range(0, usize::MAX),
-                _ => UnvisitedMask::MaskBase(self.hart_mask, self.hart_mask_base),
-            },
-        }
-    }
-}
-
-impl IntoIterator for HartMask {
-    type Item = usize;
-
-    type IntoIter = HartIds;
-
-    #[inline]
-    fn into_iter(self) -> Self::IntoIter {
-        self.iter()
-    }
-}
-
-/// Iterator structure for `HartMask`.
-///
-/// It will iterate hart id from low to high.
-#[derive(Debug, Copy, Clone, Eq, PartialEq, Hash)]
-pub struct HartIds {
-    inner: UnvisitedMask,
-}
-
-#[derive(Debug, Copy, Clone, Eq, PartialEq, Hash)]
-enum UnvisitedMask {
-    MaskBase(usize, usize),
-    Range(usize, usize),
-}
-
-impl Iterator for HartIds {
-    type Item = usize;
-
-    #[inline]
-    fn next(&mut self) -> Option<Self::Item> {
-        match &mut self.inner {
-            UnvisitedMask::MaskBase(0, _base) => None,
-            UnvisitedMask::MaskBase(unvisited_mask, base) => {
-                let low_bit = unvisited_mask.trailing_zeros();
-                let hart_id = usize::try_from(low_bit).unwrap() + *base;
-                *unvisited_mask &= !(1usize << low_bit);
-                Some(hart_id)
-            }
-            UnvisitedMask::Range(start, end) => {
-                assert!(start <= end);
-                if *start < *end {
-                    let ans = *start;
-                    *start += 1;
-                    Some(ans)
-                } else {
-                    None
-                }
-            }
-        }
-    }
-
-    #[inline]
-    fn size_hint(&self) -> (usize, Option<usize>) {
-        match self.inner {
-            UnvisitedMask::MaskBase(unvisited_mask, _base) => {
-                let exact_popcnt = usize::try_from(unvisited_mask.count_ones()).unwrap();
-                (exact_popcnt, Some(exact_popcnt))
-            }
-            UnvisitedMask::Range(start, end) => {
-                assert!(start <= end);
-                let exact_num_harts = end - start;
-                (exact_num_harts, Some(exact_num_harts))
-            }
-        }
-    }
-
-    #[inline]
-    fn count(self) -> usize {
-        self.size_hint().0
-    }
-
-    #[inline]
-    fn last(mut self) -> Option<Self::Item> {
-        self.next_back()
-    }
-
-    #[inline]
-    fn min(mut self) -> Option<Self::Item> {
-        self.next()
-    }
-
-    #[inline]
-    fn max(mut self) -> Option<Self::Item> {
-        self.next_back()
-    }
-
-    #[inline]
-    fn is_sorted(self) -> bool {
-        true
-    }
-
-    // TODO: implement fn advance_by once it's stablized: https://github.com/rust-lang/rust/issues/77404
-    // #[inline]
-    // fn advance_by(&mut self, n: usize) -> Result<(), core::num::NonZero<usize>> { ... }
-}
-
-impl DoubleEndedIterator for HartIds {
-    #[inline]
-    fn next_back(&mut self) -> Option<Self::Item> {
-        match &mut self.inner {
-            UnvisitedMask::MaskBase(0, _base) => None,
-            UnvisitedMask::MaskBase(unvisited_mask, base) => {
-                let high_bit = unvisited_mask.leading_zeros();
-                let hart_id = usize::try_from(usize::BITS - high_bit - 1).unwrap() + *base;
-                *unvisited_mask &= !(1usize << (usize::BITS - high_bit - 1));
-                Some(hart_id)
-            }
-            UnvisitedMask::Range(start, end) => {
-                assert!(start <= end);
-                if *start < *end {
-                    let ans = *end;
-                    *end -= 1;
-                    Some(ans)
-                } else {
-                    None
-                }
-            }
-        }
-    }
-
-    // TODO: implement advance_back_by once stablized.
-    // #[inline]
-    // fn advance_back_by(&mut self, n: usize) -> Result<(), core::num::NonZero<usize>> { ... }
-}
-
-impl ExactSizeIterator for HartIds {}
-
-impl core::iter::FusedIterator for HartIds {}
-
-/// Error of mask modification.
-#[derive(Debug, Copy, Clone, Eq, PartialEq, Hash)]
-pub enum MaskError {
-    /// This mask has been ignored.
-    Ignored,
-    /// Request bit is invalid.
-    InvalidBit,
-}
-
-/// Counter index mask structure in SBI function calls for the `PMU` extension §11.
-#[repr(C)]
-#[derive(Debug, Copy, Clone, Eq, PartialEq)]
-pub struct CounterMask<T = usize> {
-    counter_idx_mask: T,
-    counter_idx_base: T,
-}
-
-impl<T: SbiRegister> CounterMask<T> {
-    /// Special value to ignore the `mask`, and consider all `bit`s as set.
-    pub const IGNORE_MASK: T = T::FULL_MASK;
-
-    /// Construct a [CounterMask] from mask value and base counter index.
-    #[inline]
-    pub const fn from_mask_base(counter_idx_mask: T, counter_idx_base: T) -> Self {
-        Self {
-            counter_idx_mask,
-            counter_idx_base,
-        }
-    }
-
-    /// Gets the special value for ignoring the `mask` parameter.
-    #[inline]
-    pub const fn ignore_mask(&self) -> T {
-        Self::IGNORE_MASK
-    }
-
-    /// Returns `mask` and `base` parameters from the [CounterMask].
-    #[inline]
-    pub const fn into_inner(self) -> (T, T) {
-        (self.counter_idx_mask, self.counter_idx_base)
-    }
-}
-
-// FIXME: implement for T: SbiRegister once we can implement this using const traits.
-// Ref: https://rust-lang.github.io/rust-project-goals/2024h2/const-traits.html
-impl CounterMask<usize> {
-    /// Returns whether the [CounterMask] contains the provided `counter`.
-    #[inline]
-    pub const fn has_bit(self, counter: usize) -> bool {
-        has_bit(
-            self.counter_idx_mask,
-            self.counter_idx_base,
-            Self::IGNORE_MASK,
-            counter,
-        )
-    }
-}
-
-/// Debug trigger mask structure for the `DBTR` extension §19.
-#[repr(C)]
-#[derive(Debug, Copy, Clone, Eq, PartialEq)]
-pub struct TriggerMask<T = usize> {
-    trig_idx_base: T,
-    trig_idx_mask: T,
-}
-
-impl<T: SbiRegister> TriggerMask<T> {
-    /// Construct a [TriggerMask] from mask value and base counter index.
-    ///
-    /// The `trig_idx_base` specifies the starting trigger index, while the `trig_idx_mask` is a
-    /// bitmask indicating which triggers, relative to the base, are to be operated.
-    #[inline]
-    pub const fn from_mask_base(trig_idx_mask: T, trig_idx_base: T) -> Self {
-        Self {
-            trig_idx_mask,
-            trig_idx_base,
-        }
-    }
-
-    /// Returns `mask` and `base` parameters from the [TriggerMask].
-    #[inline]
-    pub const fn into_inner(self) -> (T, T) {
-        (self.trig_idx_mask, self.trig_idx_base)
-    }
-}
-
-/// Physical slice wrapper with type annotation.
-///
-/// This struct wraps slices in RISC-V physical memory by low and high part of the
-/// physical base address as well as its length. It is usually used by SBI extensions
-/// as parameter types to pass base address and length parameters on physical memory
-/// other than a virtual one.
-///
-/// Generic parameter `P` represents a hint of how this physical slice would be used.
-/// For example, `Physical<&[u8]>` represents an immutable reference to physical byte slice,
-/// while `Physical<&mut [u8]>` represents a mutable one.
-///
-/// An SBI implementation should load or store memory using both `phys_addr_lo` and
-/// `phys_addr_hi` combined as base address. A supervisor program (kernels etc.)
-/// should provide continuous physical memory, wrapping its reference using this structure
-/// before passing into SBI runtime.
-#[derive(Clone, Copy)]
-pub struct Physical<P> {
-    num_bytes: usize,
-    phys_addr_lo: usize,
-    phys_addr_hi: usize,
-    _marker: PhantomData<P>,
-}
-
-impl<P> Physical<P> {
-    /// Create a physical memory slice by length and physical address.
-    #[inline]
-    pub const fn new(num_bytes: usize, phys_addr_lo: usize, phys_addr_hi: usize) -> Self {
-        Self {
-            num_bytes,
-            phys_addr_lo,
-            phys_addr_hi,
-            _marker: core::marker::PhantomData,
-        }
-    }
-
-    /// Returns length of the physical memory slice.
-    #[inline]
-    pub const fn num_bytes(&self) -> usize {
-        self.num_bytes
-    }
-
-    /// Returns low-part base address of physical memory slice.
-    #[inline]
-    pub const fn phys_addr_lo(&self) -> usize {
-        self.phys_addr_lo
-    }
-
-    /// Returns high-part base address of physical memory slice.
-    #[inline]
-    pub const fn phys_addr_hi(&self) -> usize {
-        self.phys_addr_hi
-    }
-}
-
-/// Shared memory physical address raw pointer with type annotation.
-///
-/// This is a structure wrapping a raw pointer to the value of the type `T` without
-/// a pointer metadata. `SharedPtr`'s are _thin_; they won't include metadata
-/// as RISC-V SBI does not provide an approach to pass them via SBI calls,
-/// thus the length of type `T` should be decided independently of raw
-/// pointer structure.
-///
-/// `SharedPtr` can be used as a parameter to pass the shared memory physical pointer
-///  with a given base address in RISC-V SBI calls. For example, a `SharedPtr<[u8; 64]>`
-/// would represent a fixed-size 64 byte array on a RISC-V SBI function argument
-/// type.
-///
-/// This structure cannot be dereferenced directly with physical addresses,
-/// because on RISC-V systems the physical address space could be larger than the
-/// virtual ones. Hence, this structure describes the physical memory range by
-/// two `usize` values: the upper `phys_addr_hi` and lower `phys_addr_lo`.
-///
-/// RISC-V SBI extensions may declare special pointer values for shared memory
-/// raw pointers. For example, SBI STA declares that steal-time information
-/// should stop from reporting when the SBI call is invoked using all-ones
-/// bitwise shared pointer, i.e. `phys_addr_hi` and `phys_addr_lo` both equals
-/// `usize::MAX`. `SharedPtr` can be constructed using such special values
-/// by providing them to the `SharedPtr::new` function.
-///
-/// # Requirements
-///
-/// If an SBI function needs to pass a shared memory physical address range to
-/// the SBI implementation (or higher privilege mode), then this physical memory
-/// address range MUST satisfy the following requirements:
-///
-/// * The SBI implementation MUST check that the supervisor-mode software is
-///   allowed to access the specified physical memory range with the access
-///   type requested (read and/or write).
-/// * The SBI implementation MUST access the specified physical memory range
-///   using the PMA attributes.
-/// * The data in the shared memory MUST follow little-endian byte ordering.
-///
-/// *NOTE:* If the supervisor-mode software accesses the same physical memory
-/// range using a memory type different from the PMA, then a loss of coherence
-/// or unexpected memory ordering may occur. The invoking software should
-/// follow the rules and sequences defined in the RISC-V Svpbmt specification
-/// to prevent the loss of coherence and memory ordering.
-///
-/// It is recommended that a memory physical address passed to an SBI function
-/// should use at least two `usize` parameters to support platforms
-/// which have memory physical addresses wider than `XLEN` bits.
-// FIXME: should constrain with `T: Thin` once ptr_metadata feature is stabled;
-// RISC-V SBI does not provide an approach to pass pointer metadata by SBI calls.
-pub struct SharedPtr<T> {
-    phys_addr_lo: usize,
-    phys_addr_hi: usize,
-    _marker: PhantomData<*mut T>,
-}
-
-// FIXME: we should consider strict provenance rules for this pointer-like structure
-// once feature strict_provenance is stabled.
-impl<T> SharedPtr<T> {
-    /// Create a shared physical memory pointer by physical address.
-    #[inline]
-    pub const fn new(phys_addr_lo: usize, phys_addr_hi: usize) -> Self {
-        Self {
-            phys_addr_lo,
-            phys_addr_hi,
-            _marker: PhantomData,
-        }
-    }
-
-    /// Returns low-part physical address of the shared physical memory pointer.
-    #[inline]
-    pub const fn phys_addr_lo(self) -> usize {
-        self.phys_addr_lo
-    }
-
-    /// Returns high-part physical address of the shared physical memory pointer.
-    #[inline]
-    pub const fn phys_addr_hi(self) -> usize {
-        self.phys_addr_hi
-    }
-}
-
-impl<T> Clone for SharedPtr<T> {
-    #[inline(always)]
-    fn clone(&self) -> Self {
-        *self
-    }
-}
-
-impl<T> Copy for SharedPtr<T> {}
-
-#[cfg(test)]
-mod tests {
-    use super::*;
-
-    #[test]
-    #[rustfmt::skip]
-    fn rustsbi_sbi_ret_constructors() {
-        assert_eq!(SbiRet::success(0), SbiRet { value: 0, error: 0 });
-        assert_eq!(SbiRet::success(1037), SbiRet { value: 1037, error: 0 });
-        assert_eq!(SbiRet::success(usize::MAX), SbiRet { value: usize::MAX, error: 0 });
-
-        assert_eq!(SbiRet::failed(), SbiRet { value: 0, error: usize::MAX - 1 + 1 });
-        assert_eq!(SbiRet::not_supported(), SbiRet { value: 0, error: usize::MAX - 2 + 1 });
-        assert_eq!(SbiRet::invalid_param(), SbiRet { value: 0, error: usize::MAX - 3 + 1 });
-        assert_eq!(SbiRet::denied(), SbiRet { value: 0, error: usize::MAX - 4 + 1 });
-        assert_eq!(SbiRet::invalid_address(), SbiRet { value: 0, error: usize::MAX - 5 + 1 });
-        assert_eq!(SbiRet::already_available(), SbiRet { value: 0, error: usize::MAX - 6 + 1 });
-        assert_eq!(SbiRet::already_started(), SbiRet { value: 0, error: usize::MAX - 7 + 1 });
-        assert_eq!(SbiRet::already_stopped(), SbiRet { value: 0, error: usize::MAX - 8 + 1 });
-        assert_eq!(SbiRet::no_shmem(), SbiRet { value: 0, error: usize::MAX - 9 + 1 });
-        assert_eq!(SbiRet::invalid_state(), SbiRet { value: 0, error: usize::MAX - 10 + 1 });
-        assert_eq!(SbiRet::bad_range(), SbiRet { value: 0, error: usize::MAX - 11 + 1 });
-        assert_eq!(SbiRet::timeout(), SbiRet { value: 0, error: usize::MAX - 12 + 1 });
-        assert_eq!(SbiRet::io(), SbiRet { value: 0, error: usize::MAX - 13 + 1 });
-    }
-
-    #[test]
-    fn rustsbi_hart_mask() {
-        let mask = HartMask::from_mask_base(0b1, 400);
-        assert!(!mask.has_bit(0));
-        assert!(mask.has_bit(400));
-        assert!(!mask.has_bit(401));
-        let mask = HartMask::from_mask_base(0b110, 500);
-        assert!(!mask.has_bit(0));
-        assert!(!mask.has_bit(500));
-        assert!(mask.has_bit(501));
-        assert!(mask.has_bit(502));
-        assert!(!mask.has_bit(500 + (usize::BITS as usize)));
-        let max_bit = 1 << (usize::BITS - 1);
-        let mask = HartMask::from_mask_base(max_bit, 600);
-        assert!(mask.has_bit(600 + (usize::BITS as usize) - 1));
-        assert!(!mask.has_bit(600 + (usize::BITS as usize)));
-        let mask = HartMask::from_mask_base(0b11, usize::MAX - 1);
-        assert!(!mask.has_bit(usize::MAX - 2));
-        assert!(mask.has_bit(usize::MAX - 1));
-        assert!(mask.has_bit(usize::MAX));
-        assert!(!mask.has_bit(0));
-        // hart_mask_base == usize::MAX is special, it means hart_mask should be ignored
-        // and this hart mask contains all harts available
-        let mask = HartMask::from_mask_base(0, usize::MAX);
-        for i in 0..5 {
-            assert!(mask.has_bit(i));
-        }
-        assert!(mask.has_bit(usize::MAX));
-
-        let mut mask = HartMask::from_mask_base(0, 1);
-        assert!(!mask.has_bit(1));
-        assert!(mask.insert(1).is_ok());
-        assert!(mask.has_bit(1));
-        assert!(mask.remove(1).is_ok());
-        assert!(!mask.has_bit(1));
-    }
-
-    #[test]
-    fn rustsbi_hart_ids_iterator() {
-        let mask = HartMask::from_mask_base(0b101011, 1);
-        // Test the `next` method of `HartIds` structure.
-        let mut hart_ids = mask.iter();
-        assert_eq!(hart_ids.next(), Some(1));
-        assert_eq!(hart_ids.next(), Some(2));
-        assert_eq!(hart_ids.next(), Some(4));
-        assert_eq!(hart_ids.next(), Some(6));
-        assert_eq!(hart_ids.next(), None);
-        // `HartIds` structures are fused, meaning they return `None` forever once iteration finished.
-        assert_eq!(hart_ids.next(), None);
-
-        // Test `for` loop on mask (`HartMask`) as `IntoIterator`.
-        let mut ans = [0; 4];
-        let mut idx = 0;
-        for hart_id in mask {
-            ans[idx] = hart_id;
-            idx += 1;
-        }
-        assert_eq!(ans, [1, 2, 4, 6]);
-
-        // Test `Iterator` methods on `HartIds`.
-        let mut hart_ids = mask.iter();
-        assert_eq!(hart_ids.size_hint(), (4, Some(4)));
-        let _ = hart_ids.next();
-        assert_eq!(hart_ids.size_hint(), (3, Some(3)));
-        let _ = hart_ids.next();
-        let _ = hart_ids.next();
-        assert_eq!(hart_ids.size_hint(), (1, Some(1)));
-        let _ = hart_ids.next();
-        assert_eq!(hart_ids.size_hint(), (0, Some(0)));
-        let _ = hart_ids.next();
-        assert_eq!(hart_ids.size_hint(), (0, Some(0)));
-
-        let mut hart_ids = mask.iter();
-        assert_eq!(hart_ids.count(), 4);
-        let _ = hart_ids.next();
-        assert_eq!(hart_ids.count(), 3);
-        let _ = hart_ids.next();
-        let _ = hart_ids.next();
-        let _ = hart_ids.next();
-        assert_eq!(hart_ids.count(), 0);
-        let _ = hart_ids.next();
-        assert_eq!(hart_ids.count(), 0);
-
-        let hart_ids = mask.iter();
-        assert_eq!(hart_ids.last(), Some(6));
-
-        let mut hart_ids = mask.iter();
-        assert_eq!(hart_ids.nth(2), Some(4));
-        let mut hart_ids = mask.iter();
-        assert_eq!(hart_ids.nth(0), Some(1));
-
-        let mut iter = mask.iter().step_by(2);
-        assert_eq!(iter.next(), Some(1));
-        assert_eq!(iter.next(), Some(4));
-        assert_eq!(iter.next(), None);
-
-        let mask_2 = HartMask::from_mask_base(0b1001101, 64);
-        let mut iter = mask.iter().chain(mask_2);
-        assert_eq!(iter.next(), Some(1));
-        assert_eq!(iter.next(), Some(2));
-        assert_eq!(iter.next(), Some(4));
-        assert_eq!(iter.next(), Some(6));
-        assert_eq!(iter.next(), Some(64));
-        assert_eq!(iter.next(), Some(66));
-        assert_eq!(iter.next(), Some(67));
-        assert_eq!(iter.next(), Some(70));
-        assert_eq!(iter.next(), None);
-
-        let mut iter = mask.iter().zip(mask_2);
-        assert_eq!(iter.next(), Some((1, 64)));
-        assert_eq!(iter.next(), Some((2, 66)));
-        assert_eq!(iter.next(), Some((4, 67)));
-        assert_eq!(iter.next(), Some((6, 70)));
-        assert_eq!(iter.next(), None);
-
-        fn to_plic_context_id(hart_id_machine: usize) -> usize {
-            hart_id_machine * 2
-        }
-        let mut iter = mask.iter().map(to_plic_context_id);
-        assert_eq!(iter.next(), Some(2));
-        assert_eq!(iter.next(), Some(4));
-        assert_eq!(iter.next(), Some(8));
-        assert_eq!(iter.next(), Some(12));
-        assert_eq!(iter.next(), None);
-
-        let mut channel_received = [0; 4];
-        let mut idx = 0;
-        let mut channel_send = |hart_id| {
-            channel_received[idx] = hart_id;
-            idx += 1;
-        };
-        mask.iter().for_each(|value| channel_send(value));
-        assert_eq!(channel_received, [1, 2, 4, 6]);
-
-        let is_in_cluster_1 = |hart_id: &usize| *hart_id >= 4 && *hart_id < 7;
-        let mut iter = mask.iter().filter(is_in_cluster_1);
-        assert_eq!(iter.next(), Some(4));
-        assert_eq!(iter.next(), Some(6));
-        assert_eq!(iter.next(), None);
-
-        let if_in_cluster_1_get_plic_context_id = |hart_id: usize| {
-            if hart_id >= 4 && hart_id < 7 {
-                Some(hart_id * 2)
-            } else {
-                None
-            }
-        };
-        let mut iter = mask.iter().filter_map(if_in_cluster_1_get_plic_context_id);
-        assert_eq!(iter.next(), Some(8));
-        assert_eq!(iter.next(), Some(12));
-        assert_eq!(iter.next(), None);
-
-        let mut iter = mask.iter().enumerate();
-        assert_eq!(iter.next(), Some((0, 1)));
-        assert_eq!(iter.next(), Some((1, 2)));
-        assert_eq!(iter.next(), Some((2, 4)));
-        assert_eq!(iter.next(), Some((3, 6)));
-        assert_eq!(iter.next(), None);
-        let mut ans = [(0, 0); 4];
-        let mut idx = 0;
-        for (i, hart_id) in mask.iter().enumerate() {
-            ans[idx] = (i, hart_id);
-            idx += 1;
-        }
-        assert_eq!(ans, [(0, 1), (1, 2), (2, 4), (3, 6)]);
-
-        let mut iter = mask.iter().peekable();
-        assert_eq!(iter.peek(), Some(&1));
-        assert_eq!(iter.next(), Some(1));
-        assert_eq!(iter.peek(), Some(&2));
-        assert_eq!(iter.next(), Some(2));
-        assert_eq!(iter.peek(), Some(&4));
-        assert_eq!(iter.next(), Some(4));
-        assert_eq!(iter.peek(), Some(&6));
-        assert_eq!(iter.next(), Some(6));
-        assert_eq!(iter.peek(), None);
-        assert_eq!(iter.next(), None);
-
-        // TODO: other iterator tests.
-
-        assert!(mask.iter().is_sorted());
-        assert!(mask.iter().is_sorted_by(|a, b| a <= b));
-
-        // Reverse iterator as `DoubleEndedIterator`.
-        let mut iter = mask.iter().rev();
-        assert_eq!(iter.next(), Some(6));
-        assert_eq!(iter.next(), Some(4));
-        assert_eq!(iter.next(), Some(2));
-        assert_eq!(iter.next(), Some(1));
-        assert_eq!(iter.next(), None);
-
-        // Special iterator values.
-        let nothing = HartMask::from_mask_base(0, 1000);
-        assert!(nothing.iter().eq([]));
-
-        let all_mask_bits_set = HartMask::from_mask_base(usize::MAX, 1000);
-        let range = 1000..(1000 + usize::BITS as usize);
-        assert!(all_mask_bits_set.iter().eq(range));
-
-        let all_harts = HartMask::all();
-        let mut iter = all_harts.iter();
-        assert_eq!(iter.size_hint(), (usize::MAX, Some(usize::MAX)));
-        // Don't use `Iterator::eq` here; it would literally run `Iterator::try_for_each` from 0 to usize::MAX
-        // which will cost us forever to run the test.
-        assert_eq!(iter.next(), Some(0));
-        assert_eq!(iter.size_hint(), (usize::MAX - 1, Some(usize::MAX - 1)));
-        assert_eq!(iter.next(), Some(1));
-        assert_eq!(iter.next(), Some(2));
-        // skip 500 elements
-        let _ = iter.nth(500 - 1);
-        assert_eq!(iter.next(), Some(503));
-        assert_eq!(iter.size_hint(), (usize::MAX - 504, Some(usize::MAX - 504)));
-        assert_eq!(iter.next_back(), Some(usize::MAX));
-        assert_eq!(iter.next_back(), Some(usize::MAX - 1));
-        assert_eq!(iter.size_hint(), (usize::MAX - 506, Some(usize::MAX - 506)));
-
-        // A common usage of `HartMask::all`, we assume that this platform filters out hart 0..=3.
-        let environment_available_hart_ids = 4..128;
-        // `hart_mask_iter` contains 64..=usize::MAX.
-        let hart_mask_iter = all_harts.iter().skip(64);
-        let filtered_iter = environment_available_hart_ids.filter(|&x| {
-            hart_mask_iter
-                .clone()
-                .find(|&y| y >= x)
-                .map_or(false, |y| y == x)
-        });
-        assert!(filtered_iter.eq(64..128));
-
-        // The following operations should have O(1) complexity.
-        let all_harts = HartMask::all();
-        assert_eq!(all_harts.iter().count(), usize::MAX);
-        assert_eq!(all_harts.iter().last(), Some(usize::MAX));
-        assert_eq!(all_harts.iter().min(), Some(0));
-        assert_eq!(all_harts.iter().max(), Some(usize::MAX));
-        assert!(all_harts.iter().is_sorted());
-
-        let partial_all_harts = {
-            let mut ans = HartMask::all().iter();
-            let _ = ans.nth(65536 - 1);
-            let _ = ans.nth_back(4096 - 1);
-            ans
-        };
-        assert_eq!(partial_all_harts.clone().count(), usize::MAX - 65536 - 4096);
-        assert_eq!(partial_all_harts.clone().last(), Some(usize::MAX - 4096));
-        assert_eq!(partial_all_harts.clone().min(), Some(65536));
-        assert_eq!(partial_all_harts.clone().max(), Some(usize::MAX - 4096));
-        assert!(partial_all_harts.is_sorted());
-
-        let nothing = HartMask::from_mask_base(0, 1000);
-        assert_eq!(nothing.iter().count(), 0);
-        assert_eq!(nothing.iter().last(), None);
-        assert_eq!(nothing.iter().min(), None);
-        assert_eq!(nothing.iter().max(), None);
-        assert!(nothing.iter().is_sorted());
-
-        let mask = HartMask::from_mask_base(0b101011, 1);
-        assert_eq!(mask.iter().count(), 4);
-        assert_eq!(mask.iter().last(), Some(6));
-        assert_eq!(mask.iter().min(), Some(1));
-        assert_eq!(mask.iter().max(), Some(6));
-        assert!(mask.iter().is_sorted());
-
-        let all_mask_bits_set = HartMask::from_mask_base(usize::MAX, 1000);
-        let last = 1000 + usize::BITS as usize - 1;
-        assert_eq!(all_mask_bits_set.iter().count(), usize::BITS as usize);
-        assert_eq!(all_mask_bits_set.iter().last(), Some(last));
-        assert_eq!(all_mask_bits_set.iter().min(), Some(1000));
-        assert_eq!(all_mask_bits_set.iter().max(), Some(last));
-        assert!(all_mask_bits_set.iter().is_sorted());
-    }
-
-    #[test]
-    fn rustsbi_counter_index_mask() {
-        let mask = CounterMask::from_mask_base(0b1, 400);
-        assert!(!mask.has_bit(0));
-        assert!(mask.has_bit(400));
-        assert!(!mask.has_bit(401));
-        let mask = CounterMask::from_mask_base(0b110, 500);
-        assert!(!mask.has_bit(0));
-        assert!(!mask.has_bit(500));
-        assert!(mask.has_bit(501));
-        assert!(mask.has_bit(502));
-        assert!(!mask.has_bit(500 + (usize::BITS as usize)));
-        let max_bit = 1 << (usize::BITS - 1);
-        let mask = CounterMask::from_mask_base(max_bit, 600);
-        assert!(mask.has_bit(600 + (usize::BITS as usize) - 1));
-        assert!(!mask.has_bit(600 + (usize::BITS as usize)));
-        let mask = CounterMask::from_mask_base(0b11, usize::MAX - 1);
-        assert!(!mask.has_bit(usize::MAX - 2));
-        assert!(mask.has_bit(usize::MAX - 1));
-        assert!(mask.has_bit(usize::MAX));
-        assert!(!mask.has_bit(0));
-        let mask = CounterMask::from_mask_base(0, usize::MAX);
-        let null_mask = CounterMask::from_mask_base(0, 0);
-        (0..=usize::BITS as usize).for_each(|i| {
-            assert!(mask.has_bit(i));
-            assert!(!null_mask.has_bit(i));
-        });
-        assert!(mask.has_bit(usize::MAX));
-    }
-
-    #[test]
-    fn rustsbi_mask_non_usize() {
-        assert_eq!(CounterMask::<i32>::IGNORE_MASK, -1);
-        assert_eq!(CounterMask::<i64>::IGNORE_MASK, -1);
-        assert_eq!(CounterMask::<i128>::IGNORE_MASK, -1);
-        assert_eq!(CounterMask::<u32>::IGNORE_MASK, u32::MAX);
-        assert_eq!(CounterMask::<u64>::IGNORE_MASK, u64::MAX);
-        assert_eq!(CounterMask::<u128>::IGNORE_MASK, u128::MAX);
-
-        assert_eq!(HartMask::<i32>::IGNORE_MASK, -1);
-        assert_eq!(HartMask::<i64>::IGNORE_MASK, -1);
-        assert_eq!(HartMask::<i128>::IGNORE_MASK, -1);
-        assert_eq!(HartMask::<u32>::IGNORE_MASK, u32::MAX);
-        assert_eq!(HartMask::<u64>::IGNORE_MASK, u64::MAX);
-        assert_eq!(HartMask::<u128>::IGNORE_MASK, u128::MAX);
-
-        assert_eq!(HartMask::<i32>::all(), HartMask::from_mask_base(0, -1));
-    }
-}
-=======
 // SBI return value and error codes.
 mod sbi_ret;
 pub use sbi_ret::{Error, SbiRegister, SbiRet, id::*};
@@ -1956,5 +19,4 @@
 mod physical_slice;
 mod shared_physical_ptr;
 pub use physical_slice::Physical;
-pub use shared_physical_ptr::SharedPtr;
->>>>>>> 3eb910cd
+pub use shared_physical_ptr::SharedPtr;